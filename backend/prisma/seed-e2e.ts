--- conflicted
+++ resolved
@@ -120,7 +120,6 @@
     },
   });
 
-<<<<<<< HEAD
   // Get lessons to add materials
   const lessons = await prisma.lesson.findMany({
     where: {
@@ -172,7 +171,6 @@
     }));
   }
 
-=======
   // Create enrollment for user1 in Advanced React Patterns course
   await prisma.userProgress.create({
     data: {
@@ -182,8 +180,6 @@
       spentMinutes: 0,
     },
   });
-
->>>>>>> a629231f
   console.log('✅ E2E test data seeding completed!');
   console.log('📧 Test accounts created:');
   console.log('   Admin: admin@test.example.com / Admin123!');
